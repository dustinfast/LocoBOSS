--- conflicted
+++ resolved
@@ -35,22 +35,11 @@
 config = ConfigParser.RawConfigParser()
 config.read('conf.dat')
 
-<<<<<<< HEAD
 BROKER = config.get('messaging', 'broker')
 MAX_TRIES = config.get('misc', 'max_retries')
 BROKER_RECV_PORT = config.get('messaging', 'send_port')
 BROKER_FETCH_PORT = config.get('messaging', 'fetch_port')
 MAX_MSG_SIZE = config.get('messaging', 'max_msg_size')
-=======
-# TODO: Conf variables
-MAX_TRIES = 3  # TODO: No max tries
-REFRESH_HZ = 2  # TODO: Recv hz
-BROKER_RECV_PORT = 18182
-BROKER_FETCH_PORT = 18183
-BROKER = 'localhost'
-MAX_MSG_SIZE = 1024
-        
->>>>>>> 57ba7bf3
 
 class Broker(object):  # TODO: test mp?
     """ The message broker.
